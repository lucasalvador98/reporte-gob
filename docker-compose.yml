<<<<<<< HEAD
services:
  reportes_cba:
    container_name: reportes_cba
    build: 
      context: https://oauth2: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@github.com/Dir-Tecno/TableroGeneral.git
    restart: unless-stopped
    networks:
      front-net:
        ipv4_address: 172.21.0.4
    ports:
      - 8501:8501
    environment:
      - GITLAB_TOKEN=glpat-jdZnZLkoh1TVj1v5YxGb
      - SLACK_WEBHOOK_URL=https://hooks.slack.com/services/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

networks:
  front-net:                #Gateway: 172.21.0.1
=======
services:
  reportes_cba:
    container_name: reportes_cba
    build: 
      context: https://oauth2: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@github.com/Dir-Tecno/TableroGeneral.git
    restart: unless-stopped
    networks:
      front-net:
        ipv4_address: 172.21.0.4
    ports:
      - 8501:8501
    environment:
      - GITLAB_TOKEN=glpat-jdZnZLkoh1TVj1v5YxGb
      - SLACK_WEBHOOK_URL=https://hooks.slack.com/services/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

networks:
  front-net:                #Gateway: 172.21.0.1
>>>>>>> 600fbf8d
    external: true          #Subnet:      #Subnet: IP_ADDRESS/16<|MERGE_RESOLUTION|>--- conflicted
+++ resolved
@@ -1,10 +1,12 @@
-<<<<<<< HEAD
 services:
   reportes_cba:
     container_name: reportes_cba
     build: 
       context: https://oauth2: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@github.com/Dir-Tecno/TableroGeneral.git
     restart: unless-stopped
+    networks:
+      front-net:
+        ipv4_address: 172.21.0.4
     networks:
       front-net:
         ipv4_address: 172.21.0.4
@@ -16,23 +18,8 @@
 
 networks:
   front-net:                #Gateway: 172.21.0.1
-=======
-services:
-  reportes_cba:
-    container_name: reportes_cba
-    build: 
-      context: https://oauth2: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@github.com/Dir-Tecno/TableroGeneral.git
-    restart: unless-stopped
-    networks:
-      front-net:
-        ipv4_address: 172.21.0.4
-    ports:
-      - 8501:8501
-    environment:
-      - GITLAB_TOKEN=glpat-jdZnZLkoh1TVj1v5YxGb
-      - SLACK_WEBHOOK_URL=https://hooks.slack.com/services/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
+    external: true          #Subnet:      #Subnet: IP_ADDRESS/16
 
 networks:
   front-net:                #Gateway: 172.21.0.1
->>>>>>> 600fbf8d
     external: true          #Subnet:      #Subnet: IP_ADDRESS/16