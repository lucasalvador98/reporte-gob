--- conflicted
+++ resolved
@@ -202,11 +202,7 @@
         dates: Diccionario con fechas de actualización.
         is_development (bool): True si se está en modo desarrollo.
     """
-<<<<<<< HEAD
    
-=======
-    
->>>>>>> 4de879d5
     # Mostrar columnas en modo desarrollo
     if is_development:
         st.markdown("***")
